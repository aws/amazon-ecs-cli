// Copyright 2015-2017 Amazon.com, Inc. or its affiliates. All Rights Reserved.
//
// Licensed under the Apache License, Version 2.0 (the "License"). You may
// not use this file except in compliance with the License. A copy of the
// License is located at
//
//	http://aws.amazon.com/apache2.0/
//
// or in the "license" file accompanying this file. This file is distributed
// on an "AS IS" BASIS, WITHOUT WARRANTIES OR CONDITIONS OF ANY KIND, either
// express or implied. See the License for the specific language governing
// permissions and limitations under the License.

package configure

import (
	"flag"
	"io/ioutil"
	"os"
	"testing"

	command "github.com/aws/amazon-ecs-cli/ecs-cli/modules/commands"
	"github.com/aws/amazon-ecs-cli/ecs-cli/modules/config"
	"github.com/stretchr/testify/assert"
	"github.com/urfave/cli"
)

const (
	clusterName   = "defaultCluster"
	secondCluster = "alternateCluster"
	stackName     = "defaultCluster"
	profileName   = "defaultProfile"
	profileName2  = "alternate"
	region        = "us-west-1"
	awsAccessKey  = "AKID"
	awsAccessKey2 = "AKID2"
	awsSecretKey  = "SKID"
	awsSecretKey2 = "SKID2"
)

func createClusterConfig(name string, cluster string) *cli.Context {
	flags := flag.NewFlagSet("ecs-cli", 0)
	flags.String(command.RegionFlag, region, "")
	flags.String(command.ClusterFlag, cluster, "")
	flags.String(command.ConfigNameFlag, name, "")
	return cli.NewContext(nil, flags, nil)
}

func createProfileConfig(name string, accessKey string, secretKey string) *cli.Context {
	flags := flag.NewFlagSet("ecs-cli", 0)
	flags.String(command.AccessKeyFlag, accessKey, "")
	flags.String(command.SecretKeyFlag, secretKey, "")
	flags.String(command.ProfileNameFlag, name, "")
	return cli.NewContext(nil, flags, nil)
}

func TestDefaultCluster(t *testing.T) {
	config1 := createClusterConfig(profileName, clusterName)
	config2 := createClusterConfig(profileName2, secondCluster)
	// Create a temprorary directory for the dummy ecs config
	tempDirName, err := ioutil.TempDir("", "test")
	if err != nil {
		t.Fatal("Error while creating the dummy ecs config directory")
	}
	os.Setenv("HOME", tempDirName)
	defer os.Unsetenv("HOME")
	defer os.RemoveAll(tempDirName)

	// configure 2 profiles and set one as default
	err = Cluster(config1)
	assert.NoError(t, err, "Unexpected error configuring cluster")
	err = Cluster(config2)
	assert.NoError(t, err, "Unexpected error configuring cluster")
	err = DefaultCluster(config2)
	assert.NoError(t, err, "Unexpected error configuring cluster")

	parser, err := config.NewReadWriter()
	assert.NoError(t, err, "Error reading config")
	readConfig, err := parser.Get("", "")
	assert.NoError(t, err, "Error reading config")
	assert.Equal(t, region, readConfig.Region, "Region mismatch in config.")
	assert.Equal(t, secondCluster, readConfig.Cluster, "Cluster name mismatch in config.")
<<<<<<< HEAD
	assert.Empty(t, readConfig.ComposeProjectNamePrefix, "Compose project prefix name should be empty.")
	assert.Empty(t, readConfig.ComposeServiceNamePrefix, "Compose service prefix name should be empty.")
	assert.Empty(t, readConfig.CFNStackNamePrefix, "CFNStackNamePrefix should be empty.")
=======
	assert.Empty(t, readConfig.ComposeServiceNamePrefix, "Compose service prefix name should be empty.")
	assert.Empty(t, readConfig.CFNStackName, "CFNStackName should be empty.")
>>>>>>> 65be7dec

}

func TestDefaultProfile(t *testing.T) {
	config1 := createProfileConfig(profileName, awsAccessKey, awsSecretKey)
	config2 := createProfileConfig(profileName2, awsAccessKey2, awsSecretKey2)

	// Create a temprorary directory for the dummy ecs config
	tempDirName, err := ioutil.TempDir("", "test")
	if err != nil {
		t.Fatal("Error while creating the dummy ecs config directory")
	}
	os.Setenv("HOME", tempDirName)
	defer os.Unsetenv("HOME")
	defer os.RemoveAll(tempDirName)

	// configure 2 profiles and set one as default
	err = Profile(config1)
	assert.NoError(t, err, "Unexpected error configuring profile")
	err = Profile(config2)
	assert.NoError(t, err, "Unexpected error configuring profile")
	err = DefaultProfile(config2)
	assert.NoError(t, err, "Unexpected error configuring profile")

	parser, err := config.NewReadWriter()
	assert.NoError(t, err, "Error reading config")
	readConfig, err := parser.Get("", "")
	assert.NoError(t, err, "Error reading config")
	assert.Equal(t, awsAccessKey2, readConfig.AWSAccessKey, "Access Key mismatch in config.")
	assert.Equal(t, awsSecretKey2, readConfig.AWSSecretKey, "Secret Key name mismatch in config.")
<<<<<<< HEAD
	assert.Empty(t, readConfig.ComposeProjectNamePrefix, "Compose project prefix name should be empty.")
	assert.Empty(t, readConfig.ComposeServiceNamePrefix, "Compose service prefix name should be empty.")
	assert.Empty(t, readConfig.CFNStackNamePrefix, "CFNStackNamePrefix should be empty.")
=======
	assert.Empty(t, readConfig.ComposeServiceNamePrefix, "Compose service prefix name should be empty.")
	assert.Empty(t, readConfig.CFNStackName, "CFNStackName should be empty.")
>>>>>>> 65be7dec

}

func TestConfigureProfile(t *testing.T) {
	config1 := createProfileConfig(profileName, awsAccessKey, awsSecretKey)

	// Create a temprorary directory for the dummy ecs config
	tempDirName, err := ioutil.TempDir("", "test")
	if err != nil {
		t.Fatal("Error while creating the dummy ecs config directory")
	}
	os.Setenv("HOME", tempDirName)
	defer os.Unsetenv("HOME")
	defer os.RemoveAll(tempDirName)

	err = Profile(config1)
	assert.NoError(t, err, "Unexpected error configuring profile")

	parser, err := config.NewReadWriter()
	assert.NoError(t, err, "Error reading config")
	readConfig, err := parser.Get("", "")
	assert.NoError(t, err, "Error reading config")
	assert.Equal(t, awsAccessKey, readConfig.AWSAccessKey, "Access Key mismatch in config.")
	assert.Equal(t, awsSecretKey, readConfig.AWSSecretKey, "Secret Key name mismatch in config.")
<<<<<<< HEAD
	assert.Empty(t, readConfig.ComposeProjectNamePrefix, "Compose project prefix name should be empty.")
	assert.Empty(t, readConfig.ComposeServiceNamePrefix, "Compose service prefix name should be empty.")
	assert.Empty(t, readConfig.CFNStackNamePrefix, "CFNStackNamePrefix should be empty.")
=======
	assert.Empty(t, readConfig.ComposeServiceNamePrefix, "Compose service prefix name should be empty.")
	assert.Empty(t, readConfig.CFNStackName, "CFNStackName should be empty.")
>>>>>>> 65be7dec

}

func TestConfigureCluster(t *testing.T) {
	config1 := createClusterConfig(profileName, clusterName)
	// Create a temprorary directory for the dummy ecs config
	tempDirName, err := ioutil.TempDir("", "test")
	if err != nil {
		t.Fatal("Error while creating the dummy ecs config directory")
	}
	os.Setenv("HOME", tempDirName)
	defer os.Unsetenv("HOME")
	defer os.RemoveAll(tempDirName)

	err = Cluster(config1)
	assert.NoError(t, err, "Unexpected error configuring cluster")

	parser, err := config.NewReadWriter()
	assert.NoError(t, err, "Error reading config")
	readConfig, err := parser.Get("", "")
	assert.NoError(t, err, "Error reading config")
	assert.Equal(t, region, readConfig.Region, "Region mismatch in config.")
	assert.Equal(t, clusterName, readConfig.Cluster, "Cluster name mismatch in config.")
<<<<<<< HEAD
	assert.Empty(t, readConfig.ComposeProjectNamePrefix, "Compose project prefix name should be empty.")
	assert.Empty(t, readConfig.ComposeServiceNamePrefix, "Compose service prefix name should be empty.")
	assert.Empty(t, readConfig.CFNStackNamePrefix, "CFNStackNamePrefix should be empty.")
=======
	assert.Empty(t, readConfig.ComposeServiceNamePrefix, "Compose service prefix name should be empty.")
	assert.Empty(t, readConfig.CFNStackName, "CFNStackName should be empty.")
>>>>>>> 65be7dec

}

func TestConfigureClusterNoCluster(t *testing.T) {
	flags := flag.NewFlagSet("ecs-cli", 0)
	flags.String(command.RegionFlag, region, "")
	flags.String(command.ConfigNameFlag, profileName, "")
	config1 := cli.NewContext(nil, flags, nil)

	// Create a temprorary directory for the dummy ecs config
	tempDirName, err := ioutil.TempDir("", "test")
	if err != nil {
		t.Fatal("Error while creating the dummy ecs config directory")
	}
	os.Setenv("HOME", tempDirName)
	defer os.Unsetenv("HOME")
	defer os.RemoveAll(tempDirName)

	// configure 2 profiles and set one as default
	err = Cluster(config1)
	assert.Error(t, err, "Expected error configuring cluster.")

}

func TestConfigureClusterNoRegion(t *testing.T) {
	flags := flag.NewFlagSet("ecs-cli", 0)
	flags.String(command.ClusterFlag, clusterName, "")
	flags.String(command.ConfigNameFlag, profileName, "")
	config1 := cli.NewContext(nil, flags, nil)

	// Create a temprorary directory for the dummy ecs config
	tempDirName, err := ioutil.TempDir("", "test")
	if err != nil {
		t.Fatal("Error while creating the dummy ecs config directory")
	}
	os.Setenv("HOME", tempDirName)
	defer os.Unsetenv("HOME")
	defer os.RemoveAll(tempDirName)

	// configure 2 profiles and set one as default
	err = Cluster(config1)
	assert.Error(t, err, "Expected error configuring cluster.")

}

func TestConfigureClusterNoConfigName(t *testing.T) {
	flags := flag.NewFlagSet("ecs-cli", 0)
	flags.String(command.ClusterFlag, clusterName, "")
	flags.String(command.RegionFlag, region, "")
	config1 := cli.NewContext(nil, flags, nil)

	// Create a temprorary directory for the dummy ecs config
	tempDirName, err := ioutil.TempDir("", "test")
	if err != nil {
		t.Fatal("Error while creating the dummy ecs config directory")
	}
	os.Setenv("HOME", tempDirName)
	defer os.Unsetenv("HOME")
	defer os.RemoveAll(tempDirName)

	// configure 2 profiles and set one as default
	err = Cluster(config1)
	assert.Error(t, err, "Expected error configuring cluster.")
}

func TestConfigureProfileNoAccessKey(t *testing.T) {
	flags := flag.NewFlagSet("ecs-cli", 0)
	flags.String(command.SecretKeyFlag, awsSecretKey, "")
	flags.String(command.ProfileNameFlag, profileName, "")
	config1 := cli.NewContext(nil, flags, nil)

	// Create a temprorary directory for the dummy ecs config
	tempDirName, err := ioutil.TempDir("", "test")
	if err != nil {
		t.Fatal("Error while creating the dummy ecs config directory")
	}
	os.Setenv("HOME", tempDirName)
	defer os.Unsetenv("HOME")
	defer os.RemoveAll(tempDirName)

	err = Profile(config1)
	assert.Error(t, err, "Expected error configuring profile")

}

func TestConfigureProfileNoSecretKey(t *testing.T) {
	flags := flag.NewFlagSet("ecs-cli", 0)
	flags.String(command.AccessKeyFlag, awsAccessKey, "")
	flags.String(command.ProfileNameFlag, profileName, "")
	config1 := cli.NewContext(nil, flags, nil)

	// Create a temprorary directory for the dummy ecs config
	tempDirName, err := ioutil.TempDir("", "test")
	if err != nil {
		t.Fatal("Error while creating the dummy ecs config directory")
	}
	os.Setenv("HOME", tempDirName)
	defer os.Unsetenv("HOME")
	defer os.RemoveAll(tempDirName)

	err = Profile(config1)
	assert.Error(t, err, "Expected error configuring profile")

}

func TestConfigureProfileNoProfileName(t *testing.T) {
	flags := flag.NewFlagSet("ecs-cli", 0)
	flags.String(command.AccessKeyFlag, awsAccessKey, "")
	flags.String(command.SecretKeyFlag, awsSecretKey, "")
	config1 := cli.NewContext(nil, flags, nil)

	// Create a temprorary directory for the dummy ecs config
	tempDirName, err := ioutil.TempDir("", "test")
	if err != nil {
		t.Fatal("Error while creating the dummy ecs config directory")
	}
	os.Setenv("HOME", tempDirName)
	defer os.Unsetenv("HOME")
	defer os.RemoveAll(tempDirName)

	err = Profile(config1)
	assert.Error(t, err, "Expected error configuring profile")

}

func TestDefaultClusterDoesNotExist(t *testing.T) {
	config1 := createClusterConfig(profileName, clusterName)
	config2 := createClusterConfig(profileName2, secondCluster)
	// Create a temprorary directory for the dummy ecs config
	tempDirName, err := ioutil.TempDir("", "test")
	if err != nil {
		t.Fatal("Error while creating the dummy ecs config directory")
	}
	os.Setenv("HOME", tempDirName)
	defer os.Unsetenv("HOME")
	defer os.RemoveAll(tempDirName)

	// configure 2 profiles and set one as default
	err = Cluster(config1)
	assert.NoError(t, err, "Unexpected error configuring cluster")
	err = DefaultCluster(config2)
	assert.Error(t, err, "Expected error configuring cluster")
}

func TestDefaultProfileDoesNotExist(t *testing.T) {
	config1 := createProfileConfig(profileName, awsAccessKey, awsSecretKey)
	config2 := createProfileConfig(profileName2, awsAccessKey2, awsSecretKey2)

	// Create a temprorary directory for the dummy ecs config
	tempDirName, err := ioutil.TempDir("", "test")
	if err != nil {
		t.Fatal("Error while creating the dummy ecs config directory")
	}
	os.Setenv("HOME", tempDirName)
	defer os.Unsetenv("HOME")
	defer os.RemoveAll(tempDirName)

	// configure 2 profiles and set one as default
	err = Profile(config1)
	assert.NoError(t, err, "Unexpected error configuring profile")
	err = DefaultProfile(config2)
	assert.Error(t, err, "Expected error configuring profile")

}<|MERGE_RESOLUTION|>--- conflicted
+++ resolved
@@ -80,14 +80,8 @@
 	assert.NoError(t, err, "Error reading config")
 	assert.Equal(t, region, readConfig.Region, "Region mismatch in config.")
 	assert.Equal(t, secondCluster, readConfig.Cluster, "Cluster name mismatch in config.")
-<<<<<<< HEAD
-	assert.Empty(t, readConfig.ComposeProjectNamePrefix, "Compose project prefix name should be empty.")
-	assert.Empty(t, readConfig.ComposeServiceNamePrefix, "Compose service prefix name should be empty.")
-	assert.Empty(t, readConfig.CFNStackNamePrefix, "CFNStackNamePrefix should be empty.")
-=======
 	assert.Empty(t, readConfig.ComposeServiceNamePrefix, "Compose service prefix name should be empty.")
 	assert.Empty(t, readConfig.CFNStackName, "CFNStackName should be empty.")
->>>>>>> 65be7dec
 
 }
 
@@ -118,14 +112,8 @@
 	assert.NoError(t, err, "Error reading config")
 	assert.Equal(t, awsAccessKey2, readConfig.AWSAccessKey, "Access Key mismatch in config.")
 	assert.Equal(t, awsSecretKey2, readConfig.AWSSecretKey, "Secret Key name mismatch in config.")
-<<<<<<< HEAD
-	assert.Empty(t, readConfig.ComposeProjectNamePrefix, "Compose project prefix name should be empty.")
-	assert.Empty(t, readConfig.ComposeServiceNamePrefix, "Compose service prefix name should be empty.")
-	assert.Empty(t, readConfig.CFNStackNamePrefix, "CFNStackNamePrefix should be empty.")
-=======
 	assert.Empty(t, readConfig.ComposeServiceNamePrefix, "Compose service prefix name should be empty.")
 	assert.Empty(t, readConfig.CFNStackName, "CFNStackName should be empty.")
->>>>>>> 65be7dec
 
 }
 
@@ -150,14 +138,8 @@
 	assert.NoError(t, err, "Error reading config")
 	assert.Equal(t, awsAccessKey, readConfig.AWSAccessKey, "Access Key mismatch in config.")
 	assert.Equal(t, awsSecretKey, readConfig.AWSSecretKey, "Secret Key name mismatch in config.")
-<<<<<<< HEAD
-	assert.Empty(t, readConfig.ComposeProjectNamePrefix, "Compose project prefix name should be empty.")
-	assert.Empty(t, readConfig.ComposeServiceNamePrefix, "Compose service prefix name should be empty.")
-	assert.Empty(t, readConfig.CFNStackNamePrefix, "CFNStackNamePrefix should be empty.")
-=======
 	assert.Empty(t, readConfig.ComposeServiceNamePrefix, "Compose service prefix name should be empty.")
 	assert.Empty(t, readConfig.CFNStackName, "CFNStackName should be empty.")
->>>>>>> 65be7dec
 
 }
 
@@ -181,14 +163,8 @@
 	assert.NoError(t, err, "Error reading config")
 	assert.Equal(t, region, readConfig.Region, "Region mismatch in config.")
 	assert.Equal(t, clusterName, readConfig.Cluster, "Cluster name mismatch in config.")
-<<<<<<< HEAD
-	assert.Empty(t, readConfig.ComposeProjectNamePrefix, "Compose project prefix name should be empty.")
-	assert.Empty(t, readConfig.ComposeServiceNamePrefix, "Compose service prefix name should be empty.")
-	assert.Empty(t, readConfig.CFNStackNamePrefix, "CFNStackNamePrefix should be empty.")
-=======
 	assert.Empty(t, readConfig.ComposeServiceNamePrefix, "Compose service prefix name should be empty.")
 	assert.Empty(t, readConfig.CFNStackName, "CFNStackName should be empty.")
->>>>>>> 65be7dec
 
 }
 
