--- conflicted
+++ resolved
@@ -51,27 +51,17 @@
 }
 
 const (
-<<<<<<< HEAD
 	// TaskDefinitionLabelType represents the type of option used to
-	// transform a task definition to a compose file e.g. remoteFile, localFile.
-	TaskDefinitionLabelType = "ecs-local.task.type"
-
-	// TaskDefinitionLabelValue represents the value of the option
-	// e.g. file path, arn, family.
-	TaskDefinitionLabelValue = "ecs-local.task.value"
-=======
-	// taskDefinitionLabelType represents the type of option used to
 	// transform a task definition to a compose file.
 	// Valid types are "remote" (for registered Task Definitions retrieved
 	// by arn or family name) or "local", for a local file containing a
 	// task definition (default task-definition.json).
-	// taskDefinitionLabelValue represents the value of the option.
+	TaskDefinitionLabelType  = "ecs-local.task-definition-input.type"
+
+	// TaskDefinitionLabelValue represents the value of the option.
 	// For "local", the value should be the path of the task definition file.
 	// For "remote", the value should be either the full arn or the family name.
-
-	taskDefinitionLabelType  = "ecs-local.task-definition-input.type"
-	taskDefinitionLabelValue = "ecs-local.task-definition-input.value"
->>>>>>> f4fd3957
+	TaskDefinitionLabelValue = "ecs-local.task-definition-input.value"
 )
 
 // SecretLabelPrefix is the prefix of Docker label keys
@@ -79,17 +69,11 @@
 // See https://github.com/aws/amazon-ecs-cli/issues/797
 const SecretLabelPrefix = "ecs-local.secret"
 
-<<<<<<< HEAD
-	for _, service := range services {
-		service.Labels[TaskDefinitionLabelType] = localTaskType
-		service.Labels[TaskDefinitionLabelValue] = localTaskValue
-=======
 // ConvertToDockerCompose creates the payload from an ECS Task Definition to be written as a docker compose file
 func ConvertToDockerCompose(taskDefinition *ecs.TaskDefinition, metadata *LocalCreateMetadata) ([]byte, error) {
 	services, err := createComposeServices(taskDefinition, metadata)
 	if err != nil {
 		return nil, err
->>>>>>> f4fd3957
 	}
 
 	networks := make(map[string]composeV3.NetworkConfig)
@@ -149,8 +133,8 @@
 	}
 
 	for _, service := range services {
-		service.Labels[taskDefinitionLabelType] = metadata.InputType
-		service.Labels[taskDefinitionLabelValue] = metadata.Value
+		service.Labels[TaskDefinitionLabelType] = metadata.InputType
+		service.Labels[TaskDefinitionLabelValue] = metadata.Value
 	}
 
 	return services, nil
