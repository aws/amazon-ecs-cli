// Copyright 2015-2017 Amazon.com, Inc. or its affiliates. All Rights Reserved.
//
// Licensed under the Apache License, Version 2.0 (the "License"). You may
// not use this file except in compliance with the License. A copy of the
// License is located at
//
//	http://aws.amazon.com/apache2.0/
//
// or in the "license" file accompanying this file. This file is distributed
// on an "AS IS" BASIS, WITHOUT WARRANTIES OR CONDITIONS OF ANY KIND, either
// express or implied. See the License for the specific language governing
// permissions and limitations under the License.

package ecs

import (
	"crypto/md5"
	"errors"
	"fmt"

	log "github.com/Sirupsen/logrus"
	"github.com/aws/amazon-ecs-cli/ecs-cli/modules/aws/clients"
	"github.com/aws/amazon-ecs-cli/ecs-cli/modules/compose/ecs/utils"
	"github.com/aws/amazon-ecs-cli/ecs-cli/modules/config"
	"github.com/aws/amazon-ecs-cli/ecs-cli/utils/cache"
	"github.com/aws/aws-sdk-go/aws"
	"github.com/aws/aws-sdk-go/service/ecs"
	"github.com/aws/aws-sdk-go/service/ecs/ecsiface"
)

//go:generate mockgen.sh github.com/aws/amazon-ecs-cli/ecs-cli/modules/aws/clients/ecs ECSClient mock/$GOFILE
//go:generate mockgen.sh github.com/aws/aws-sdk-go/service/ecs/ecsiface ECSAPI mock/sdk/ecsiface_mock.go

// ecsChunkSize is the maximum number of elements to pass into a describe api
const ecsChunkSize = 100

type ProcessTasksAction func(tasks []*ecs.Task) error

// ECSClient is an interface that specifies only the methods used from the sdk interface. Intended to make mocking and testing easier.
type ECSClient interface {
	// TODO: Modify the interface and tbe client to not have the Initialize method.
	Initialize(params *config.CliParams)

	// Cluster related
	CreateCluster(clusterName string) (string, error)
	DeleteCluster(clusterName string) (string, error)
	IsActiveCluster(clusterName string) (bool, error)

	// Service related
	CreateService(serviceName, taskDefName string, loadBalancer *ecs.LoadBalancer, role string, deploymentConfig *ecs.DeploymentConfiguration) error
	UpdateServiceCount(serviceName string, count int64, deploymentConfig *ecs.DeploymentConfiguration) error
	UpdateService(serviceName, taskDefinitionName string, count int64, deploymentConfig *ecs.DeploymentConfiguration) error
	DescribeService(serviceName string) (*ecs.DescribeServicesOutput, error)
	DeleteService(serviceName string) error

	// Task Definition related
	RegisterTaskDefinition(request *ecs.RegisterTaskDefinitionInput) (*ecs.TaskDefinition, error)
	RegisterTaskDefinitionIfNeeded(request *ecs.RegisterTaskDefinitionInput, tdCache cache.Cache) (*ecs.TaskDefinition, error)
	DescribeTaskDefinition(taskDefinitionName string) (*ecs.TaskDefinition, error)

	// Tasks related
	GetTasksPages(listTasksInput *ecs.ListTasksInput, fn ProcessTasksAction) error
	RunTask(taskDefinition, startedBy string, count int) (*ecs.RunTaskOutput, error)
<<<<<<< HEAD
	RunTaskWithOverrides(taskDefinition, startedBy string, count int, overrides map[string][]string) (*ecs.RunTaskOutput, error)
	StopTask(taskId string) error
=======
	RunTaskWithOverrides(taskDefinition, startedBy string, count int, overrides map[string]string) (*ecs.RunTaskOutput, error)
	StopTask(taskID string) error
>>>>>>> 5c84664d
	DescribeTasks(taskIds []*string) ([]*ecs.Task, error)

	// Container Instance related
	GetEC2InstanceIDs(containerInstanceArns []*string) (map[string]string, error)
}

// ecsClient implements ECSClient
type ecsClient struct {
	client ecsiface.ECSAPI
	params *config.CliParams
}

// NewECSClient creates a new ECS client
func NewECSClient() ECSClient {
	return &ecsClient{}
}

func (c *ecsClient) Initialize(params *config.CliParams) {
	client := ecs.New(params.Session)
	client.Handlers.Build.PushBackNamed(clients.CustomUserAgentHandler())
	c.client = client
	c.params = params
}

func (c *ecsClient) CreateCluster(clusterName string) (string, error) {
	resp, err := c.client.CreateCluster(&ecs.CreateClusterInput{ClusterName: &clusterName})
	if err != nil {
		log.WithFields(log.Fields{
			"cluster": clusterName,
			"error":   err,
		}).Error("Failed to Create Cluster")
		return "", err
	}
	log.WithFields(log.Fields{
		"cluster": *resp.Cluster.ClusterName,
	}).Info("Created cluster")

	return *resp.Cluster.ClusterName, nil
}

func (c *ecsClient) DeleteCluster(clusterName string) (string, error) {
	resp, err := c.client.DeleteCluster(&ecs.DeleteClusterInput{Cluster: &clusterName})
	if err != nil {
		log.WithFields(log.Fields{
			"cluster": clusterName,
			"error":   err,
		}).Error("Failed to Delete Cluster")
		return "", err
	}
	log.WithFields(log.Fields{
		"cluster": *resp.Cluster.ClusterName,
	}).Info("Deleted cluster")
	return *resp.Cluster.ClusterName, nil
}

func (c *ecsClient) DeleteService(serviceName string) error {
	_, err := c.client.DeleteService(&ecs.DeleteServiceInput{
		Service: aws.String(serviceName),
		Cluster: aws.String(c.params.Cluster),
	})
	if err != nil {
		log.WithFields(log.Fields{
			"service": serviceName,
			"error":   err,
		}).Error("Error deleting service")
		return err
	}
	log.WithFields(log.Fields{"service": serviceName}).Info("Deleted ECS service")
	return nil
}

func (c *ecsClient) CreateService(serviceName, taskDefName string, loadBalancer *ecs.LoadBalancer, role string, deploymentConfig *ecs.DeploymentConfiguration) error {
	createServiceInput := &ecs.CreateServiceInput{
		DesiredCount:            aws.Int64(0),            // Required
		ServiceName:             aws.String(serviceName), // Required
		TaskDefinition:          aws.String(taskDefName), // Required
		Cluster:                 aws.String(c.params.Cluster),
		DeploymentConfiguration: deploymentConfig,
		LoadBalancers:           []*ecs.LoadBalancer{loadBalancer},
		Role:                    aws.String(role),
	}

	if _, err := c.client.CreateService(createServiceInput); err != nil {
		log.WithFields(log.Fields{
			"service": serviceName,
			"error":   err,
		}).Error("Error creating service")
		return err
	}

	fields := log.Fields{
		"service":        serviceName,
		"taskDefinition": taskDefName,
	}
	if deploymentConfig != nil && deploymentConfig.MaximumPercent != nil {
		fields["deployment-max-percent"] = aws.Int64Value(deploymentConfig.MaximumPercent)
	}
	if deploymentConfig != nil && deploymentConfig.MinimumHealthyPercent != nil {
		fields["deployment-min-healthy-percent"] = aws.Int64Value(deploymentConfig.MinimumHealthyPercent)
	}

	log.WithFields(fields).Info("Created an ECS service")
	return nil
}

func (c *ecsClient) UpdateServiceCount(serviceName string, count int64, deploymentConfig *ecs.DeploymentConfiguration) error {
	return c.UpdateService(serviceName, "", count, deploymentConfig)
}

func (c *ecsClient) UpdateService(serviceName, taskDefinition string, count int64, deploymentConfig *ecs.DeploymentConfiguration) error {
	input := &ecs.UpdateServiceInput{
		DesiredCount:            aws.Int64(count),
		Service:                 aws.String(serviceName),
		Cluster:                 aws.String(c.params.Cluster),
		DeploymentConfiguration: deploymentConfig,
	}
	if taskDefinition != "" {
		input.TaskDefinition = aws.String(taskDefinition)
	}
	_, err := c.client.UpdateService(input)
	if err != nil {
		log.WithFields(log.Fields{
			"service": serviceName,
			"error":   err,
		}).Error("Error updating service")
		return err
	}
	fields := log.Fields{
		"service": serviceName,
		"count":   count,
	}
	if taskDefinition != "" {
		fields["taskDefinition"] = taskDefinition
	}
	if deploymentConfig != nil && deploymentConfig.MaximumPercent != nil {
		fields["deployment-max-percent"] = aws.Int64Value(deploymentConfig.MaximumPercent)
	}
	if deploymentConfig != nil && deploymentConfig.MinimumHealthyPercent != nil {
		fields["deployment-min-healthy-percent"] = aws.Int64Value(deploymentConfig.MinimumHealthyPercent)
	}
	log.WithFields(fields).Debug("Updated ECS service")
	return nil
}

func (c *ecsClient) DescribeService(serviceName string) (*ecs.DescribeServicesOutput, error) {
	output, err := c.client.DescribeServices(&ecs.DescribeServicesInput{
		Services: []*string{aws.String(serviceName)},
		Cluster:  aws.String(c.params.Cluster),
	})
	if err != nil {
		log.WithFields(log.Fields{
			"service": serviceName,
			"error":   err,
		}).Error("Error describing service")
		return nil, err
	}
	return output, err
}

func (c *ecsClient) RegisterTaskDefinition(request *ecs.RegisterTaskDefinitionInput) (*ecs.TaskDefinition, error) {
	resp, err := c.client.RegisterTaskDefinition(request)
	if err != nil {
		log.WithFields(log.Fields{
			"family": aws.StringValue(request.Family),
			"error":  err,
		}).Error("Error registering task definition")
		return nil, err
	}
	return resp.TaskDefinition, nil
}

// RegisterTaskDefinitionIfNeeded checks if a task definition has already been
// registered via the provided cache, and if so returns it.
// Otherwise, it registers a new one.
//
// This exists to avoid an explosion of task definitions for automatically
// registered inputs.
func (c *ecsClient) RegisterTaskDefinitionIfNeeded(
	request *ecs.RegisterTaskDefinitionInput,
	taskDefinitionCache cache.Cache) (*ecs.TaskDefinition, error) {
	if request.Family == nil {
		return nil, errors.New("invalid task definitions: family is required")
	}

	taskDefResp, err := c.DescribeTaskDefinition(aws.StringValue(request.Family))

	// If there are no task definitions for this family OR the task definition exists and is marked as 'INACTIVE',
	// register the task definition and create a cache entry
	if err != nil || *taskDefResp.Status == ecs.TaskDefinitionStatusInactive {
		return persistTaskDefinition(request, c, taskDefinitionCache)
	}

	tdHash := c.constructTaskDefinitionCacheHash(taskDefResp, request)

	td := &ecs.TaskDefinition{}
	err = taskDefinitionCache.Get(tdHash, td)
	if err != nil || !cachedTaskDefinitionRevisionIsActive(td, c) {
		log.WithFields(log.Fields{
			"taskDefHash": tdHash,
			"taskDef":     td,
		}).Debug("cache miss")
		return persistTaskDefinition(request, c, taskDefinitionCache)
	}

	log.WithFields(log.Fields{
		"taskDefHash": tdHash,
		"taskDef":     td,
	}).Debug("cache hit")
	return td, nil
}

// cachedTaskDefinitionRevisionIsActive asserts that the family:revison for both the locally cached Task Definition and the Task Definition stored in ECS is listed as ACTIVE
func cachedTaskDefinitionRevisionIsActive(cachedTaskDefinition *ecs.TaskDefinition, client *ecsClient) bool {
	taskDefinitionOfRecord, err := client.DescribeTaskDefinition(aws.StringValue(cachedTaskDefinition.TaskDefinitionArn))
	if err != nil || taskDefinitionOfRecord == nil {
		log.WithFields(log.Fields{
			"taskDefinitionName": aws.StringValue(cachedTaskDefinition.TaskDefinitionArn),
			"error":              err,
		}).Error("Error describing task definition")
		return false
	}
	return *taskDefinitionOfRecord.Status == ecs.TaskDefinitionStatusActive
}

// constructTaskDefinitionCacheHash computes md5sum of the region, awsAccountId and the requested task definition data
// BUG(juanrhenals) The requested Task Definition data (taskDefinitionRequest) is not created in a deterministic fashion because there are maps within
// the request ecs.RegisterTaskDefinitionInput structure, and map iteration in Go is not deterministic. We need to fix this.
func (c *ecsClient) constructTaskDefinitionCacheHash(taskDefinition *ecs.TaskDefinition, request *ecs.RegisterTaskDefinitionInput) string {
	// Get the region from the ecsClient configuration
	region := aws.StringValue(c.params.Session.Config.Region)
	awsUserAccountID := utils.GetAwsAccountIdFromArn(aws.StringValue(taskDefinition.TaskDefinitionArn))
	tdHashInput := fmt.Sprintf("%s-%s-%s", region, awsUserAccountID, request.GoString())
	return fmt.Sprintf("%x", md5.Sum([]byte(tdHashInput)))
}

// persistTaskDefinition registers the task definition with ECS and creates a new local cache entry
func persistTaskDefinition(request *ecs.RegisterTaskDefinitionInput, client *ecsClient, taskDefinitionCache cache.Cache) (*ecs.TaskDefinition, error) {
	resp, err := client.RegisterTaskDefinition(request)
	if err != nil {
		return nil, err
	}

	tdHash := client.constructTaskDefinitionCacheHash(resp, request)

	err = taskDefinitionCache.Put(tdHash, resp)
	if err != nil {
		log.WithFields(log.Fields{
			"error": err,
		}).Warn("Could not cache task definition; redundant task definitions might be created")
		// We can keep going even if we can't cache and operate mostly fine
	}
	return resp, err

}

func (c *ecsClient) DescribeTaskDefinition(taskDefinitionName string) (*ecs.TaskDefinition, error) {
	resp, err := c.client.DescribeTaskDefinition(&ecs.DescribeTaskDefinitionInput{
		TaskDefinition: aws.String(taskDefinitionName),
	})
	if err != nil {
		return nil, err
	}
	return resp.TaskDefinition, nil

}

// GetTasksPages lists and describe tasks per page and executes the custom function supplied
// any time any call returns error, the processing stops and appropriate error is returned
func (c *ecsClient) GetTasksPages(listTasksInput *ecs.ListTasksInput, tasksFunc ProcessTasksAction) error {
	listTasksInput.Cluster = aws.String(c.params.Cluster)
	var outErr error
	err := c.client.ListTasksPages(listTasksInput, func(page *ecs.ListTasksOutput, end bool) bool {
		if len(page.TaskArns) == 0 {
			return false
		}
		// describe this page of tasks
		resp, err := c.DescribeTasks(page.TaskArns)
		if err != nil {
			outErr = err
			return false
		}
		// execute custom function
		if err = tasksFunc(resp); err != nil {
			outErr = err
			return false
		}
		return true
	})

	if err != nil {
		log.WithFields(log.Fields{
			"request": listTasksInput,
			"error":   err,
		}).Error("Error listing tasks")
		return err
	}
	if outErr != nil {
		return outErr
	}
	return nil
}

func (c *ecsClient) DescribeTasks(taskArns []*string) ([]*ecs.Task, error) {
	descTasksRequest := &ecs.DescribeTasksInput{
		Tasks:   taskArns,
		Cluster: aws.String(c.params.Cluster),
	}
	descTasksResp, err := c.client.DescribeTasks(descTasksRequest)
	if descTasksResp == nil || err != nil {
		log.WithFields(log.Fields{
			"request": descTasksResp,
			"error":   err,
		}).Error("Error describing tasks")
		return nil, err
	}
	return descTasksResp.Tasks, nil
}

// RunTask issues a run task request for the input task definition
func (c *ecsClient) RunTask(taskDefinition, startedBy string, count int) (*ecs.RunTaskOutput, error) {
	resp, err := c.client.RunTask(&ecs.RunTaskInput{
		Cluster:        aws.String(c.params.Cluster),
		TaskDefinition: aws.String(taskDefinition),
		StartedBy:      aws.String(startedBy),
		Count:          aws.Int64(int64(count)),
	})
	if err != nil {
		log.WithFields(log.Fields{
			"task definition": taskDefinition,
			"error":           err,
		}).Error("Error running tasks")
	}
	return resp, err
}

// RunTask issues a run task request for the input task definition
<<<<<<< HEAD
func (client *ecsClient) RunTaskWithOverrides(taskDefinition, startedBy string, count int, overrides map[string][]string) (*ecs.RunTaskOutput, error) {
=======
func (c *ecsClient) RunTaskWithOverrides(taskDefinition, startedBy string, count int, overrides map[string]string) (*ecs.RunTaskOutput, error) {
>>>>>>> 5c84664d

	commandOverrides := []*ecs.ContainerOverride{}
	for cont, command := range overrides {
		contOverride := &ecs.ContainerOverride{
			Name:    aws.String(cont),
			Command: aws.StringSlice(command),
		}
		commandOverrides = append(commandOverrides, contOverride)
	}
	ecsOverrides := &ecs.TaskOverride{
		ContainerOverrides: commandOverrides,
	}

	resp, err := c.client.RunTask(&ecs.RunTaskInput{
		Cluster:        aws.String(c.params.Cluster),
		TaskDefinition: aws.String(taskDefinition),
		StartedBy:      aws.String(startedBy),
		Count:          aws.Int64(int64(count)),
		Overrides:      ecsOverrides,
	})
	if err != nil {
		log.WithFields(log.Fields{
			"task definition": taskDefinition,
			"error":           err,
		}).Error("Error running tasks")
	}
	return resp, err
}

func (c *ecsClient) StopTask(taskID string) error {
	_, err := c.client.StopTask(&ecs.StopTaskInput{
		Cluster: aws.String(c.params.Cluster),
		Task:    aws.String(taskID),
	})
	if err != nil {
		log.WithFields(log.Fields{
			"taskId": taskID,
			"error":  err,
		}).Error("Stop task failed")
	}
	return err
}

// GetEC2InstanceIds returns a map of container instance arn to ec2 instance id
func (c *ecsClient) GetEC2InstanceIDs(containerInstanceArns []*string) (map[string]string, error) {
	containerToEC2InstanceMap := map[string]string{}
	for i := 0; i < len(containerInstanceArns); i += ecsChunkSize {
		var chunk []*string
		if i+ecsChunkSize > len(containerInstanceArns) {
			chunk = containerInstanceArns[i:len(containerInstanceArns)]
		} else {
			chunk = containerInstanceArns[i : i+ecsChunkSize]
		}
		descrContainerInstances, err := c.client.DescribeContainerInstances(&ecs.DescribeContainerInstancesInput{
			Cluster:            aws.String(c.params.Cluster),
			ContainerInstances: chunk,
		})
		if err != nil {
			log.WithFields(log.Fields{
				"containerInstancesCount": len(containerInstanceArns),
				"error":                   err,
			}).Error("Error describing container instance")
			return nil, err
		}
		for _, containerInstance := range descrContainerInstances.ContainerInstances {
			if containerInstance.Ec2InstanceId != nil {
				containerToEC2InstanceMap[aws.StringValue(containerInstance.ContainerInstanceArn)] = aws.StringValue(containerInstance.Ec2InstanceId)
			}
		}
	}
	return containerToEC2InstanceMap, nil
}

// IsActiveCluster returns true if the cluster exists and can be described.
func (c *ecsClient) IsActiveCluster(clusterName string) (bool, error) {
	output, err := c.client.DescribeClusters(&ecs.DescribeClustersInput{
		Clusters: []*string{aws.String(clusterName)},
	})

	if err != nil {
		return false, err
	}

	if len(output.Failures) > 0 {
		return false, nil
	} else if len(output.Clusters) == 0 {
		return false, fmt.Errorf("Got an empty list of clusters while describing the cluster '%s'", clusterName)
	}

	status := aws.StringValue(output.Clusters[0].Status)
	if "ACTIVE" == status {
		return true, nil
	}

	log.WithFields(log.Fields{"cluster": clusterName, "status": status}).Debug("cluster status")
	return false, nil
}<|MERGE_RESOLUTION|>--- conflicted
+++ resolved
@@ -61,13 +61,8 @@
 	// Tasks related
 	GetTasksPages(listTasksInput *ecs.ListTasksInput, fn ProcessTasksAction) error
 	RunTask(taskDefinition, startedBy string, count int) (*ecs.RunTaskOutput, error)
-<<<<<<< HEAD
 	RunTaskWithOverrides(taskDefinition, startedBy string, count int, overrides map[string][]string) (*ecs.RunTaskOutput, error)
-	StopTask(taskId string) error
-=======
-	RunTaskWithOverrides(taskDefinition, startedBy string, count int, overrides map[string]string) (*ecs.RunTaskOutput, error)
 	StopTask(taskID string) error
->>>>>>> 5c84664d
 	DescribeTasks(taskIds []*string) ([]*ecs.Task, error)
 
 	// Container Instance related
@@ -404,11 +399,7 @@
 }
 
 // RunTask issues a run task request for the input task definition
-<<<<<<< HEAD
 func (client *ecsClient) RunTaskWithOverrides(taskDefinition, startedBy string, count int, overrides map[string][]string) (*ecs.RunTaskOutput, error) {
-=======
-func (c *ecsClient) RunTaskWithOverrides(taskDefinition, startedBy string, count int, overrides map[string]string) (*ecs.RunTaskOutput, error) {
->>>>>>> 5c84664d
 
 	commandOverrides := []*ecs.ContainerOverride{}
 	for cont, command := range overrides {
