--- conflicted
+++ resolved
@@ -63,18 +63,11 @@
 
 func createServiceCommand(factory composeFactory.ProjectFactory) cli.Command {
 	return cli.Command{
-<<<<<<< HEAD
-		Name:   "create",
-		Usage:  "Creates an ECS service from your compose file. The service is created with a desired count of 0, so no containers are started by this command. Note that we do not recommend using plain text environment variables for sensitive information, such as credential data.",
-		Action: compose.WithProject(factory, compose.ProjectCreate, true),
-		Flags:  append(deploymentConfigFlags(true), append(loadBalancerFlags(), command.OptionalClusterFlag(), command.OptionalRegionFlag(), OptionalServiceConfigsFlag())...),
-=======
 		Name:         "create",
 		Usage:        "Creates an ECS service from your compose file. The service is created with a desired count of 0, so no containers are started by this command. Note that we do not recommend using plain text environment variables for sensitive information, such as credential data.",
 		Action:       compose.WithProject(factory, compose.ProjectCreate, true),
-		Flags:        append(deploymentConfigFlags(true), append(loadBalancerFlags(), command.OptionalConfigFlags()...)...),
+		Flags:        append(append(deploymentConfigFlags(true), append(loadBalancerFlags(), command.OptionalConfigFlags()...)...), OptionalServiceConfigsFlag()),
 		OnUsageError: command.UsageErrorFactory("create"),
->>>>>>> bda91d55
 	}
 }
 
@@ -90,18 +83,11 @@
 
 func upServiceCommand(factory composeFactory.ProjectFactory) cli.Command {
 	return cli.Command{
-<<<<<<< HEAD
-		Name:   "up",
-		Usage:  "Creates a new ECS service or updates an existing one according to your compose file. For new services or existing services with a current desired count of 0, the desired count for the service is set to 1. For existing services with non-zero desired counts, a new task definition is created to reflect any changes to the compose file and the service is updated to use that task definition. In this case, the desired count does not change.",
-		Action: compose.WithProject(factory, compose.ProjectUp, true),
-		Flags:  append(deploymentConfigFlags(true), append(loadBalancerFlags(), command.OptionalClusterFlag(), command.OptionalRegionFlag(), ComposeServiceTimeoutFlag(), OptionalServiceConfigsFlag())...),
-=======
 		Name:         "up",
 		Usage:        "Creates a new ECS service or updates an existing one according to your compose file. For new services or existing services with a current desired count of 0, the desired count for the service is set to 1. For existing services with non-zero desired counts, a new task definition is created to reflect any changes to the compose file and the service is updated to use that task definition. In this case, the desired count does not change.",
 		Action:       compose.WithProject(factory, compose.ProjectUp, true),
-		Flags:        append(append(deploymentConfigFlags(true), append(loadBalancerFlags(), command.OptionalConfigFlags()...)...), ComposeServiceTimeoutFlag()),
+		Flags:        append(append(deploymentConfigFlags(true), append(loadBalancerFlags(), command.OptionalConfigFlags()...)...), ComposeServiceTimeoutFlag(), OptionalServiceConfigsFlag()),
 		OnUsageError: command.UsageErrorFactory("up"),
->>>>>>> bda91d55
 	}
 }
 
@@ -138,25 +124,12 @@
 
 func rmServiceCommand(factory composeFactory.ProjectFactory) cli.Command {
 	return cli.Command{
-<<<<<<< HEAD
-		Name:    "rm",
-		Aliases: []string{"delete", "down"},
-		Usage:   "Updates the desired count of the service to 0 and then deletes the service.",
-		Action:  compose.WithProject(factory, compose.ProjectDown, true),
-		Flags: []cli.Flag{
-			command.OptionalClusterFlag(),
-			command.OptionalRegionFlag(),
-			ComposeServiceTimeoutFlag(),
-			OptionalServiceConfigsFlag(),
-		},
-=======
 		Name:         "rm",
 		Aliases:      []string{"delete", "down"},
 		Usage:        "Updates the desired count of the service to 0 and then deletes the service.",
 		Action:       compose.WithProject(factory, compose.ProjectDown, true),
-		Flags:        append(command.OptionalConfigFlags(), ComposeServiceTimeoutFlag()),
+		Flags:        append(command.OptionalConfigFlags(), ComposeServiceTimeoutFlag(), OptionalServiceConfigsFlag()),
 		OnUsageError: command.UsageErrorFactory("rm"),
->>>>>>> bda91d55
 	}
 }
 
